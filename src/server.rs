--- conflicted
+++ resolved
@@ -322,28 +322,6 @@
             async move {
                 while let Some(Ok(msg)) = ws_receiver.next().await {
                     if let Message::Binary(data) = msg {
-<<<<<<< HEAD
-                        // Try to deserialize as WireMessage (Protocol Message)
-                        if let Ok(wire_msg) = bincode::deserialize::<WireMessage>(&data) {
-                            Self::handle_client_message(
-                                &party_session,
-                                wire_msg,
-                                &clients_for_receiver,
-                            )
-                            .await;
-                            continue;
-                        }
-
-                        // Try to deserialize as ServerMessage
-                        if let Ok(server_msg) = bincode::deserialize::<SessionMessage>(&data) {
-                            Self::handle_server_message(
-                                &party_session,
-                                server_msg,
-                                &clients_for_receiver,
-                            )
-                            .await;
-                            continue;
-=======
                         match bincode::deserialize(&data) {
                             Ok(network_msg) => match network_msg {
                                 NetworkMessage::WireMessage(wire_msg) => {
@@ -369,7 +347,6 @@
                                     &party_session.party_id, &party_session.session_id
                                 );
                             }
->>>>>>> 39198678
                         }
                     }
                 }
